from nestor.ui import mainwindow

from PyQt5.QtWidgets import QApplication, QMessageBox, qApp
from PyQt5 import QtCore
import sys
import traceback

from pathlib import Path

import os

def exception_handler(type_, value, traceback_):
    if qApp.thread() is QtCore.QThread.currentThread():
        p = traceback.format_exc()
        msg = QMessageBox()
        msg.setWindowTitle("Nestor has encountered an error")
        msg.setIcon(QMessageBox.Critical)
        msg.setText("An unhandled error occurred! Check the log for more detailed information...")
        msg.setDetailedText(p)
        msg.setEscapeButton(QMessageBox.Ok)
        msg.exec_()


def main():
    app = QApplication(sys.argv)

    stylesheet = """
        QGroupBox { 
            border: 1px solid gray;
            border-radius: 9px;
            margin-top: 0.5em;
            font-weight: bold;
        }
        QGroupBox::title {
            subcontrol-origin: margin;
            left: 10px;
            padding: 0 3px 0 3px;
        }
        """

    app.setStyleSheet(stylesheet)
    window = mainwindow.MainWindow()
<<<<<<< HEAD
    #sys.excepthook = exception_handler
=======
    sys.excepthook = exception_handler
>>>>>>> 68b837a7
    sys.exit(app.exec_())


if __name__ == "__main__":
   main()<|MERGE_RESOLUTION|>--- conflicted
+++ resolved
@@ -5,9 +5,6 @@
 import sys
 import traceback
 
-from pathlib import Path
-
-import os
 
 def exception_handler(type_, value, traceback_):
     if qApp.thread() is QtCore.QThread.currentThread():
@@ -28,8 +25,8 @@
         QGroupBox { 
             border: 1px solid gray;
             border-radius: 9px;
+            font-weight: bold;
             margin-top: 0.5em;
-            font-weight: bold;
         }
         QGroupBox::title {
             subcontrol-origin: margin;
@@ -40,13 +37,9 @@
 
     app.setStyleSheet(stylesheet)
     window = mainwindow.MainWindow()
-<<<<<<< HEAD
-    #sys.excepthook = exception_handler
-=======
     sys.excepthook = exception_handler
->>>>>>> 68b837a7
     sys.exit(app.exec_())
 
 
 if __name__ == "__main__":
-   main()+    main()
