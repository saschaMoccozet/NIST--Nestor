--- conflicted
+++ resolved
@@ -10,8 +10,11 @@
 dbModule_exists = neo4j_spec is not None and simplecrypt_spec is not None
 
 
+
+
 if dbModule_exists:
     from .dialogDatabaseConnection_app import DialogDatabaseConnection
+    from database_storage.helper import resultToObservationDataframe
 
 
 from pathlib import Path
@@ -32,7 +35,7 @@
 
 class MyTaggingToolWindow(Qw.QMainWindow, Ui_MainWindow_taggingTool):
 
-    def __init__(self, iconPath=None, closeFunction=None, changeTag=None):
+    def __init__(self, iconPath=None, closeFunction=None):
 
         Qw.QMainWindow.__init__(self)
         Ui_MainWindow_taggingTool.__init__(self)
@@ -94,6 +97,8 @@
         self.tokenExtractor_nGram = None
         self.tokenExtractor_1Gram = None
 
+        self.database = None
+
         self.clean_rawText_1Gram=None
 
         self.tag_df = None
@@ -107,6 +112,14 @@
         self.buttonGroup_1Gram_similarityPattern = QButtonGroup_similarityPattern(self.verticalLayout_1gram_SimilarityPattern)
         self.tableWidget_1gram_TagContainer.__class__ = QTableWidget_token
         self.tableWidget_Ngram_TagContainer.__class__ = QTableWidget_token
+
+        row_color = QtGui.QColor(77, 255, 184)
+
+        self.tableWidget_1gram_TagContainer.userUpdate= set()
+        self.tableWidget_1gram_TagContainer.color = row_color
+        self.tableWidget_Ngram_TagContainer.userUpdate= set()
+        self.tableWidget_Ngram_TagContainer.color = row_color
+
         self.middleLayout_Ngram_Composition = CompositionNGramItem(self.verticalLayout_Ngram_CompositionDisplay)
         self.tabWidget.setCurrentIndex(0)
 
@@ -127,13 +140,11 @@
 
         self.buttonGroup_NGram_Classification.buttonClicked.connect(self.onClick_changeClassification)
 
-        self.pushButton_report_toDatabase.clicked.connect(self.onClick_exportToGraphDatabase)
 
         # Load up the terms of service class/window
         self.terms_of_use = TermsOfServiceDialog(iconPath=self.iconPath) # doesn't need a close button, just "x" out
         self.actionAbout_TagTool.triggered.connect(self.terms_of_use.show)  # in the `about` menu>about TagTool
 
-<<<<<<< HEAD
         self.action_AutoPopulate_FromCSV_1gramVocab.triggered.connect(self.setMenu_AutoPopulate_FromCSV)
 
         if dbModule_exists:
@@ -162,32 +173,118 @@
             self.dataframe_1Gram.replace('', np.nan, inplace=True)
 
             mask = self.dataframe_1Gram[["NE", "alias"]].isnull().all(axis=1)
-=======
-        self.tabWidget.currentChanged.connect(changeTag)
->>>>>>> 68b837a7
-
-
-    def onClick_exportToGraphDatabase(self):
+
+            df_tmp = self.dataframe_1Gram.loc[mask, :]
+            df_tmp.update(other=df, overwrite=False)
+
+            self.dataframe_1Gram.update(df_tmp, overwrite=False)
+            self.dataframe_1Gram.fillna('', inplace=True)
+
+            self.tableWidget_1gram_TagContainer.set_dataframe(self.dataframe_1Gram)
+            self.tableWidget_1gram_TagContainer.printDataframe_tableView()
+            self.update_progress_bar(self.progressBar_1gram_TagComplete, self.dataframe_1Gram)
+
+
+    def setMenu_AutoPopulate_FromDatabase_NgramVocab(self):
+        if self.database is not None:
+
+            done, result = self.database.getTokenTagClassification()
+
+            if done:
+                df = resultToObservationDataframe(result).set_index("tokens")
+
+                self.dataframe_NGram.replace('', np.nan, inplace = True)
+
+                mask = self.dataframe_NGram[["NE","alias"]].isnull().all(axis=1)
+
+                df_tmp = self.dataframe_NGram.loc[mask,:]
+                df_tmp.update(other = df, overwrite = False)
+
+                self.dataframe_NGram.update(df_tmp, overwrite = False)
+                self.dataframe_NGram.fillna('', inplace=True)
+
+                self.tableWidget_Ngram_TagContainer.set_dataframe(self.dataframe_NGram)
+                self.tableWidget_Ngram_TagContainer.printDataframe_tableView()
+                self.update_progress_bar(self.progressBar_Ngram_TagComplete, self.dataframe_NGram)
+
+        else:
+            print("no connected to any database")
+
+    def setMenu_AutoPopulate_FromDatabase_1gramVocab(self):
+        if self.database is not None:
+
+            done, result = self.database.getTokenTagClassification()
+
+            if done:
+                df = resultToObservationDataframe(result).set_index("tokens")
+
+                self.dataframe_1Gram.replace('', np.nan, inplace = True)
+
+                mask = self.dataframe_1Gram[["NE", "alias"]].isnull().all(axis=1)
+
+                df_tmp = self.dataframe_1Gram.loc[mask, :]
+                df_tmp.update(other=df, overwrite=False)
+
+                self.dataframe_1Gram.update(df_tmp, overwrite=False)
+                self.dataframe_1Gram.fillna('', inplace=True)
+
+                self.tableWidget_1gram_TagContainer.set_dataframe(self.dataframe_1Gram)
+                self.tableWidget_1gram_TagContainer.printDataframe_tableView()
+                self.update_progress_bar(self.progressBar_1gram_TagComplete, self.dataframe_1Gram)
+
+        else:
+            print("no connected to any database")
+
+    def setMenu_DialogConnectToDatabase(self):
+        self.menu_Database_connect = DialogDatabaseConnection(iconPath=self.iconPath)
+
+        self.menu_Database_connect.pushButton_DialogDatabaseConnection_Connect.clicked.connect(
+            self.onClick_DialogConnectToDatabase)
 
         rect = self.geometry()
         rect.setHeight(300)
         rect.setWidth(200)
-
-        self.dialog_DatabaseConnection = DialogDatabaseConnection(
-            original_df = self.dataframe_Original,
-            bin1g_df = self.tag_df,
-            binNg_df = self.relation_df,
-            vocab1g_df = self.dataframe_1Gram,
-            vocabNg_df =  self.dataframe_NGram,
-            csvHeaderMapping = self.config['csvheader_mapping'],
-            csvHeaderOriginal = self.csvHeaderOriginal,
-            iconPath=self.iconPath)
-
-        self.dialog_DatabaseConnection.setGeometry(rect)
-        self.dialog_DatabaseConnection.setWindowFlags(Qt.WindowStaysOnTopHint)
-        self.dialog_DatabaseConnection.show()
-
-
+        self.menu_Database_connect.setGeometry(rect)
+        self.menu_Database_connect.setWindowFlags(Qt.WindowStaysOnTopHint)
+        self.menu_Database_connect.show()
+
+        self.menu_Database_connect.lineEdit_DialogDatabaseConnection_Username.setText("neo4j")
+        self.menu_Database_connect.lineEdit_DialogDatabaseConnection_Password.setText("GREYSTONE!!")
+        self.menu_Database_connect.lineEdit_DialogDatabaseConnection_OpenSchema.setText("/Users/sam11/Git/nestor/database_storage/database/DatabaseSchema.yaml")
+        self.menu_Database_connect.lineEdit_DialogDatabaseConnection_ServerName.setText("localhost")
+        self.menu_Database_connect.lineEdit_DialogDatabaseConnection_ServerPortNumber.setText("7687")
+        self.menu_Database_connect.lineEdit_DialogDatabaseConnection_BrowserPortNumber.setText("7474")
+
+    def onClick_DialogConnectToDatabase(self):
+        self.database = self.menu_Database_connect.get_database()
+
+        if self.database is not None:
+
+            print("connect to Database")
+            self.actionRun_Query.setEnabled(True)
+            self.actionOpen_Database.setEnabled(True)
+            self.menu_AutoPopulate_FromDatabase.setEnabled(True)
+        else:
+            print("not possible to connect")
+
+    def setMenu_DialogRunQuery(self):
+
+        if self.database is not None:
+            self.menu_Database_runQuery = DialogDatabaseRunQuery(
+                database=self.database,
+                original_df = self.dataframe_Original,
+                csvHeaderOriginal = self.csvHeaderOriginal,
+                csvHeaderMapping = self.config["csvheader_mapping"],
+                bin1g_df = self.tag_df,
+                binNg_df = self.relation_df,
+                vocab1g_df = self.dataframe_1Gram,
+                vocabNg_df = self.dataframe_NGram,
+                iconPath = self.iconPath)
+
+            self.menu_Database_runQuery.show()
+
+        else:
+            print("define the database first")
 
     def onClick_changeClassification(self, btn):
         new_clf = self.buttonDictionary_NGram.get(btn.text())
@@ -406,14 +503,20 @@
             self.dataframe_1Gram = self._set_dataframeItemValue(self.dataframe_1Gram, token, new_alias, new_clf, new_notes)
             self.tableWidget_1gram_TagContainer.set_dataframe(self.dataframe_1Gram)
 
+            self.tableWidget_1gram_TagContainer.userUpdate.add(self.dataframe_1Gram.index.get_loc(token))
+
             for btn in self.buttonGroup_1Gram_similarityPattern.buttons():
                 if btn in self.buttonGroup_1Gram_similarityPattern.checkedButtons():
                     self.dataframe_1Gram = self._set_dataframeItemValue(self.dataframe_1Gram, btn.text(), new_alias, new_clf,
                                                                         new_notes)
-
-                elif self.dataframe_1Gram.loc[btn.text()]['alias'] == alias:
+                    self.tableWidget_1gram_TagContainer.userUpdate.add(self.dataframe_1Gram.index.get_loc(btn.text()))
+
+                elif self.dataframe_1Gram.loc[btn.text()]['alias']:
                     self.dataframe_1Gram = self._set_dataframeItemValue(self.dataframe_1Gram, btn.text(), '',
                                                                        '', '')
+
+                    self.tableWidget_1gram_TagContainer.userUpdate.add(self.dataframe_1Gram.index.get_loc(btn.text()))
+
 
             self.tableWidget_1gram_TagContainer.printDataframe_tableView()
 
@@ -430,6 +533,7 @@
             items = self.tableWidget_Ngram_TagContainer.selectedItems()  # selected row
             token, classification, alias, notes = (str(i.text()) for i in items)
 
+            self.tableWidget_Ngram_TagContainer.userUpdate.add(self.dataframe_NGram.index.get_loc(token))
 
             new_alias = self.lineEdit_Ngram_AliasEditor.text()
             new_notes = self.textEdit_Ngram_NoteEditor.toPlainText()
