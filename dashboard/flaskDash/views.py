# Author: Lela Bones
# This document creates the instance of the app and runs it

from flask import Flask, request, redirect, url_for, render_template
from werkzeug import secure_filename
import pandas as pd
import holoviews as hv
from bokeh.embed import server_document
from bokeh.server.server import Server
import os, os.path
from pathlib import Path
from bokeh.themes import Theme
from tornado.ioloop import IOLoop

# from tornado.ioloop import IOLoop
# from tornado.platform.asyncio import AnyThreadEventLoopPolicy
# import asyncio
# asyncio.set_event_loop_policy(AnyThreadEventLoopPolicy())

from .models import TagPlot
from bokeh.client import pull_session
from bokeh.embed import server_session
hv.extension('bokeh')

# renderer = renderer.instance(mode='server')
UPLOAD_FOLDER = '/tmp/'
ALLOWED_EXTENSIONS = set(['csv'])

data_dir = Path('..')/'data'/'sme_data'
print(str(data_dir))
# creates table for dashboard

""" TODO 
from bokeh.embed import server_document
from bokeh.server.server import Server

renderer = hv.renderer('bokeh')
app = renderer.app(plot)
server = Server({'/': app}, port=5006)
server.start()
html = server_document()
"""

# creates instance of the class Flask
app = Flask(__name__)

app.config['UPLOAD_FOLDER'] = UPLOAD_FOLDER

def allowed_file(filename):
    return '.' in filename and \
filename.rsplit('.', 1)[1] in ALLOWED_EXTENSIONS


# locally creates a page
@app.route('/')
def index():
    # loads the template home
    return render_template('home.html')


@app.route('/upload', methods=['GET', 'POST'])
def upload_file():
    if request.method == 'POST':
        file = request.files['file']
        if file and allowed_file(file.filename):
            filename = secure_filename(file.filename)
            file.save(os.path.join(app.config['UPLOAD_FOLDER'], filename))
            return redirect(url_for('index'))
    return """
    <!doctype html>
    <title>Upload new File</title>
    <h1>Upload new File</h1>
    <form action="" method=post enctype=multipart/form-data>
      <p><input type=file name=file>
         <input type=submit value=Upload>
    </form>
    <p>%s</p>
    """ % "<br>".join(os.listdir(app.config['UPLOAD_FOLDER'],))


# locally creates a page
@app.route('/about')
def about():
    # load the template about
    return render_template('about.html')


# locally creates a page
@app.route('/dashboard')
def dashboard():
    # data_table()
    # TODO make this trigger with dropdown

    # load the template dashboard
    return render_template('dashboard.html')
<<<<<<< HEAD

# locally creates a page
@app.route('/bar')
def bar():
        with pull_session(url="http://localhost:5006/bars_mach") as session:
        # generate a script to load the customized session
            script = server_session(session_id=session.id, url='http://localhost:5006/bars_mach')
        # use the script in the rendered page
            return render_template("bar.html", script=script, template="Flask")


# locally creates a page
@app.route('/node', methods=['GET'])
def node():
    with pull_session(url="http://localhost:5006/node_mach") as session:
        # generate a script to load the customized session
        script = server_session(session_id=session.id, url='http://localhost:5006/node_mach')
        # use the script in the rendered page
        return render_template("node.html", script=script, template="Flask")
#     # print(str(data_dir/'MWOs_anon.csv'))
#     tagplot = TagPlot(data_dir/'MWOs_anon.csv', data_dir/'binary_tags.h5')
#     hmap = tagplot.hv_nodelink()
#     hmap = hmap.options(height=500, width=500, xaxis=None, yaxis=None, title_format='{label}')

#     renderer = hv.renderer('bokeh')#.instance(mode='server')

#     # app = renderer.app(dmap)
#     # loop = IOLoop.instance()
#     # loop.start()
#     # server = Server({'/':app}, port=0)
#     # server.start()
#     # html = server_document()

#     plot = renderer.get_plot(hmap).state
#     # div = renderer.static_html(hmap)
#     # plot.title = 'Nodelink Diagram'
#     script, div = components(plot)

#     # load the template Node Graph
#     return render_template('node.html', the_div=div, the_script=script)
#     # return render_template('node.html', the_script=html)
=======
feature_names = ['Machines', 'Technicians']
# locally creates a page
@app.route('/bar')
def bar():
        current_feature_name = request.args.get('feature_name')
        if current_feature_name == None:
            current_feature_name = "Machines"
        if current_feature_name == 'Machines':
            with pull_session(url="http://localhost:5006/bars_mach") as session:
                # generate a script to load the customized session
                script = server_session(session_id=session.id, url='http://localhost:5006/bars_mach')
                # use the script in the rendered page
        if current_feature_name == 'Technicians':
            with pull_session(url="http://localhost:5006/bars_tech") as session:
                # generate a script to load the customized session
                script = server_session(session_id=session.id, url='http://localhost:5006/bars_tech')
                # use the script in the rendered page
        return render_template("bar.html", script=script, template="Flask", feature_names=feature_names,  current_feature_name=current_feature_name)
#             return render_template("bar.html", script=script, template="Flask")
        
# locally creates a page
@app.route('/node')
def node():
        current_feature_name = request.args.get('feature_name')
        if current_feature_name == None:
            current_feature_name = "Machines"
        if current_feature_name == 'Machines':
            with pull_session(url="http://localhost:5006/node_mach") as session:
                # generate a script to load the customized session
                script = server_session(session_id=session.id, url='http://localhost:5006/node_mach')
                # use the script in the rendered page
        if current_feature_name == 'Technicians':
            with pull_session(url="http://localhost:5006/node_tech") as session:
                # generate a script to load the customized session
                script = server_session(session_id=session.id, url='http://localhost:5006/node_tech')
                # use the script in the rendered page
        return render_template("node.html", script=script, template="Flask", feature_names=feature_names,  current_feature_name=current_feature_name)
>>>>>>> 8ce3ac19


# locally creates a page
@app.route('/flow')
<<<<<<< HEAD
def flow():
    # load the template Flow Graph
    # return render_template('flow.html')
    with pull_session(url="http://localhost:5006/flow_mach") as session:
        # generate a script to load the customized session
        script = server_session(session_id=session.id, url='http://localhost:5006/flow_mach')
        # use the script in the rendered page
        return render_template("flow.html", script=script, template="Flask")
=======
def flow():    
        current_feature_name = request.args.get('feature_name')
        if current_feature_name == None:
            current_feature_name = "Machines"
        if current_feature_name == 'Machines':
            with pull_session(url="http://localhost:5006/flow_mach") as session:
                # generate a script to load the customized session
                script = server_session(session_id=session.id, url='http://localhost:5006/flow_mach')
                # use the script in the rendered page
        if current_feature_name == 'Technicians':
            with pull_session(url="http://localhost:5006/flow_tech") as session:
                # generate a script to load the customized session
                script = server_session(session_id=session.id, url='http://localhost:5006/flow_tech')
                # use the script in the rendered page
        return render_template("flow.html", script=script, template="Flask", feature_names=feature_names,  current_feature_name=current_feature_name)
>>>>>>> 8ce3ac19


# locally creates a page
@app.route('/help')
def help_page():
    return render_template('help.html')


if __name__ == '__main__':
    # runs app in debug mode
    from werkzeug.wsgi import DispatcherMiddleware
    from models import app as backend

    application = DispatcherMiddleware(app, {
        '/backend':     backend
    })
#         app.run(debug=True)
        # app.run()
  <|MERGE_RESOLUTION|>--- conflicted
+++ resolved
@@ -93,49 +93,6 @@
 
     # load the template dashboard
     return render_template('dashboard.html')
-<<<<<<< HEAD
-
-# locally creates a page
-@app.route('/bar')
-def bar():
-        with pull_session(url="http://localhost:5006/bars_mach") as session:
-        # generate a script to load the customized session
-            script = server_session(session_id=session.id, url='http://localhost:5006/bars_mach')
-        # use the script in the rendered page
-            return render_template("bar.html", script=script, template="Flask")
-
-
-# locally creates a page
-@app.route('/node', methods=['GET'])
-def node():
-    with pull_session(url="http://localhost:5006/node_mach") as session:
-        # generate a script to load the customized session
-        script = server_session(session_id=session.id, url='http://localhost:5006/node_mach')
-        # use the script in the rendered page
-        return render_template("node.html", script=script, template="Flask")
-#     # print(str(data_dir/'MWOs_anon.csv'))
-#     tagplot = TagPlot(data_dir/'MWOs_anon.csv', data_dir/'binary_tags.h5')
-#     hmap = tagplot.hv_nodelink()
-#     hmap = hmap.options(height=500, width=500, xaxis=None, yaxis=None, title_format='{label}')
-
-#     renderer = hv.renderer('bokeh')#.instance(mode='server')
-
-#     # app = renderer.app(dmap)
-#     # loop = IOLoop.instance()
-#     # loop.start()
-#     # server = Server({'/':app}, port=0)
-#     # server.start()
-#     # html = server_document()
-
-#     plot = renderer.get_plot(hmap).state
-#     # div = renderer.static_html(hmap)
-#     # plot.title = 'Nodelink Diagram'
-#     script, div = components(plot)
-
-#     # load the template Node Graph
-#     return render_template('node.html', the_div=div, the_script=script)
-#     # return render_template('node.html', the_script=html)
-=======
 feature_names = ['Machines', 'Technicians']
 # locally creates a page
 @app.route('/bar')
@@ -173,21 +130,10 @@
                 script = server_session(session_id=session.id, url='http://localhost:5006/node_tech')
                 # use the script in the rendered page
         return render_template("node.html", script=script, template="Flask", feature_names=feature_names,  current_feature_name=current_feature_name)
->>>>>>> 8ce3ac19
 
 
 # locally creates a page
 @app.route('/flow')
-<<<<<<< HEAD
-def flow():
-    # load the template Flow Graph
-    # return render_template('flow.html')
-    with pull_session(url="http://localhost:5006/flow_mach") as session:
-        # generate a script to load the customized session
-        script = server_session(session_id=session.id, url='http://localhost:5006/flow_mach')
-        # use the script in the rendered page
-        return render_template("flow.html", script=script, template="Flask")
-=======
 def flow():    
         current_feature_name = request.args.get('feature_name')
         if current_feature_name == None:
@@ -203,7 +149,6 @@
                 script = server_session(session_id=session.id, url='http://localhost:5006/flow_tech')
                 # use the script in the rendered page
         return render_template("flow.html", script=script, template="Flask", feature_names=feature_names,  current_feature_name=current_feature_name)
->>>>>>> 8ce3ac19
 
 
 # locally creates a page
