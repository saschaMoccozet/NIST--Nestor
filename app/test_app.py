--- conflicted
+++ resolved
@@ -7,37 +7,12 @@
 sip.setapi('QString', 2)
 sip.setapi('QVariant', 2)
 import pandas as pd
-from app.test_skeleton import Ui_MainWindow
+from test_skeleton import Ui_MainWindow
 from fuzzywuzzy import process as zz
 
 
 class MyQButtonGroup(Qw.QButtonGroup):
 
-<<<<<<< HEAD
-    def __init__(self, vocab_filename=None):
-        qw.QMainWindow.__init__(self)
-        self.setupUi(self)
-
-        openFile = self.actionOpen
-        openFile.setShortcut("Ctrl+O")
-        openFile.setStatusTip('Open File')
-        openFile.triggered.connect(self.file_open)
-
-        saveFile = self.actionSave
-        saveFile.setShortcut("Ctrl+S")
-        saveFile.setStatusTip('Save File')
-        saveFile.triggered.connect(self.file_save)
-
-        aliasShortCut = qw.QShortcut(QKeySequence("Alt+A"), self)
-        aliasShortCut.activated.connect(lambda: self.editing_mode(self.aliasEdit))
-
-        notesShortCut = qw.QShortcut(QKeySequence("Alt+N"), self)
-        notesShortCut.activated.connect(lambda: self.editing_mode(self.notesTextEdit))
-
-        self.vocab_filename = vocab_filename
-        self.vocabTableWidget.itemSelectionChanged.connect(self.extract_row_info)
-
-=======
     def __init__(self, layout):
         super(MyQButtonGroup, self).__init__()
         self.setExclusive(False)
@@ -142,7 +117,6 @@
         self.vocabTableWidget = MyQTableWidget(self.centralwidget, self)
         self.gridLayout.addWidget(self.vocabTableWidget, 1, 2, 1, 1)
         self.vocabTableWidget.itemSelectionChanged.connect(self.table_item_selected)
->>>>>>> 9a7a7366
 
         self.simthresSlider.sliderReleased.connect(self.fuzz_thres)
         self.df = None
@@ -168,43 +142,9 @@
 
         self.updateButton.clicked.connect(self.update_from_input)
 
-<<<<<<< HEAD
-        self.vertCheckButtonGroup = qw.QButtonGroup()
-        self.vertCheckButtonGroup.setExclusive(False)
-        if self.vocab_filename is not None:
-            self.csv_to_tab(self.vocab_filename)
-        # self.vertCheckButtonGroup)
-
-    def close_application(self):
-        # this running means somewhere, an option to leave has been clicked
-        choice = qw.QMessageBox.question(self, 'Shut it Down',
-                                      'Are you sure?',
-                                      qw.QMessageBox.Yes | qw.QMessageBox.No)
-        if choice == qw.QMessageBox.Yes:
-            print('exiting program...')
-            sys.exit()
-        else:
-            pass
-
-    def file_open(self):
-        """
-        GUI file picker wrapper on pandas-to-tab method
-        """
-        try:
-            fileName, _ = qw.QFileDialog.getOpenFileName(self, 'Open File')
-            self.csv_to_tab(fileName)
-        except FileNotFoundError:
-            print('file not found...')
-            pass
-
-    def file_save(self):
-        fileName, _ = qw.QFileDialog.getSaveFileName(self, 'Save File')
-        self.df.reset_index().to_csv(fileName, index=False)
-=======
         self.vertCheckButtonGroup = MyQButtonGroup(self.vertCheckBoxLayout)
 
         self.set_shortcut()
->>>>>>> 9a7a7366
 
     def set_dataframe(self, filename):
         self.df = pd.read_csv(filename, header=0, index_col=0)  # read file and set header row
@@ -330,13 +270,7 @@
             pass
 
 if __name__ == "__main__":
-<<<<<<< HEAD
-    import qdarkstyle
-    app = qw.QApplication(sys.argv)
-    app.setStyleSheet(qdarkstyle.load_stylesheet_pyqt5())
-=======
     app = Qw.QApplication(sys.argv)
->>>>>>> 9a7a7366
     window = MyWindow()
     window.show()
     sys.exit(app.exec_())
